--- conflicted
+++ resolved
@@ -53,17 +53,8 @@
     def update_workflow(self, update_data: dict, tasks: list = None):
         """Update a workflow in the database."""
         try:
-<<<<<<< HEAD
             name = update_data.name.replace("_", " ")
-            self.client.table("workflows").update(update_data.model_dump()).eq("name", name).execute()
-=======
-            name = update_data["dag_id"].replace("_", " ")
-
-            data = {
-                "last_edit": datetime.now().isoformat(),
-            }
-            self.client.table("workflows").update(data).eq("name", name).execute()
->>>>>>> 124536b3
+            self.client.table("workflows").update(update_data.dict()).eq("name", name).execute()
             if tasks:
                 self.update_tasks(name, tasks)
             print(f"Updated workflow {name} in Supabase")
@@ -115,86 +106,4 @@
             print(f"Deleted workflow {workflow_name} from Supabase")
         except Exception as e:
             print(f"Failed to delete workflow {workflow_name} from Supabase: {e}")
-            raise
-
-<<<<<<< HEAD
-
-########### AUTHENTICATION ###########
-
-    def sign_up(self, user_data: UserRegister):
-        """Register a new user with email and password."""
-        try:
-            response = self.client.auth.sign_up({
-                "email": user_data.email,
-                "password": user_data.password
-            })
-            print(f"User signed up successfully: {response.session}")
-
-            user = (UserProfile(id=response.user.id, email=response.user.email, full_name=user_data.full_name))
-            if user:
-                self.client.table("profiles").insert(user.model_dump()).execute()
-                print(f"User signed up successfully: {user}")
-                return user
-            else:
-                print(f"Failed to sign up user: {user_data}")
-                return None
-        except Exception as e:
-            traceback.print_exc()
-            print(f"Failed to sign up user: {user_data}")
-            raise
-
-    def sign_in(self, user_data: UserLogin):
-        """Sign in a user with email and password."""
-        try:
-            response = self.client.auth.sign_in_with_password({
-                "email": user_data.email,
-                "password": user_data.password
-            })
-            
-            user = self.client.table("profiles").select("*").eq("id", response.user.id).execute()
-            print(f"User signed in successfully: {user}")
-            return UserProfile(**user.data[0])
-        except Exception as e:
-            print(f"Failed to sign in user: {user_data}")
-            raise
-
-    def sign_out(self):
-        """Sign out a user."""
-        try:
-            self.client.auth.sign_out()
-            print("User signed out successfully")
-        except Exception as e:
-            print(f"Failed to sign out user: {e}")
-            raise
-
-    def reset_password(self, email: str):
-        """Reset a user's password."""
-        try:
-            self.client.auth.reset_password_for_email(email)
-            print("Password reset email sent successfully")
-        except Exception as e:
-            print(f"Failed to reset password for user: {email}")
-
-    def update_profile(self, user_data: UserUpdate):
-        """Update a user's profile."""
-        try:
-            response = self.client.auth.update_user(user_data.model_dump())
-
-            if response.user:
-                self.client.table("profiles").update(user_data.model_dump()).eq("id", user_data.id).execute()
-                print(f"Updated profile for user: {user_data}")
-            else:
-                print(f"Failed to update profile for user: {user_data}")
-        except Exception as e:
-            print(f"Failed to update profile for user: {user_data}")
-=======
-    def update_workflow_last_run(self, workflow_name: str, status: str):
-        """Update the last run time of a workflow in the database."""
-        try:
-            workflow_name = workflow_name.replace("_", " ")
-            self.client.table("workflows").update({"last_run": datetime.now().isoformat(), "status": status}).eq("name", workflow_name).execute()
-            print(f"Updated last run for workflow {workflow_name} in Supabase")
-        except Exception as e:
-            print(f"Failed to update last run for workflow {workflow_name} in Supabase: {e}")
-            raise
->>>>>>> 124536b3
+            raise